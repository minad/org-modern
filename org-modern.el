--- conflicted
+++ resolved
@@ -556,20 +556,11 @@
            (1 '(face nil display (space :width (3))))
            (2 'org-modern-block-keyword append))))
       (when org-modern-tag
-<<<<<<< HEAD
-        '(("^\\*+.*?\\( \\)\\(:.*:\\)[ \t]*$" (0 (org-modern--tag)))))
-      (when org-modern-timestamp
-        `(("\\(?:<\\|\\[\\)\\([0-9]\\{4\\}-[0-9]\\{2\\}-[0-9]\\{2\\}\\(?: [[:word:]]+\\)?\\(?: [.+-]+[0-9ymwdh/]+\\)*\\)\\(\\(?: [0-9:-]+\\)?\\(?: [.+-]+[0-9ymwdh/]+\\)*\\)\\(?:>\\|\\]\\)"
-           (0 ,(if org-modern-custom-timestamp-format
-                  '(org-modern--timestamp-custom)
-                 '(org-modern--timestamp-default))))
-=======
         `((,(concat "^\\*+.*?\\( \\)\\(:\\(?:" org-tag-re ":\\)+\\)[ \t]*$")
            (0 (org-modern--tag)))))
       (when (and org-modern-timestamp (not org-display-custom-times))
         '(("\\(?:<\\|\\[\\)\\([0-9]\\{4\\}-[0-9]\\{2\\}-[0-9]\\{2\\}\\(?: [[:word:]]+\\)?\\(?: [.+-]+[0-9ymwdh/]+\\)*\\)\\(\\(?: [0-9:-]+\\)?\\(?: [.+-]+[0-9ymwdh/]+\\)*\\)\\(?:>\\|\\]\\)"
            (0 (org-modern--timestamp)))
->>>>>>> 42cb064f
           ("<[^>]+>\\(-\\)\\(-\\)<[^>]+>\\|\\[[^]]+\\]\\(?1:-\\)\\(?2:-\\)\\[[^]]+\\]"
            (1 '(face org-modern-label display #("  " 1 2 (face (:strike-through t) cursor t))) t)
            (2 '(face org-modern-label display #("  " 0 1 (face (:strike-through t)))) t))))
