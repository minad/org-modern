--- conflicted
+++ resolved
@@ -557,17 +557,6 @@
         '((" \\[\\(\\([0-9]+\\)%\\|\\([0-9]+\\)/\\([0-9]+\\)\\)\\]" (0 (org-modern--statistics)))))
       (when org-modern-table
         '(("^[ \t]*\\(|.*|\\)[ \t]*$" (0 (org-modern--table)))))
-<<<<<<< HEAD
-=======
-      (when org-modern-block
-        '(("^[ \t]*#\\+\\(?:begin\\|BEGIN\\)_\\S-" (0 (org-modern--block-fringe)))
-          ("^\\([ \t]*#\\+\\(?:begin\\|BEGIN\\)_\\)\\(\\S-+\\)"
-           (1 '(face nil display (space :width (3))))
-           (2 'org-modern-block-keyword append))
-          ("^\\([ \t]*#\\+\\(?:end\\|END\\)_\\)\\(\\S-+\\)"
-           (1 '(face nil display (space :width (3))))
-           (2 'org-modern-block-keyword append))))
->>>>>>> 0da8a79c
       (when org-modern-tag
         `((,(concat "^\\*+.*?\\( \\)\\(:\\(?:" org-tag-re ":\\)+\\)[ \t]*$")
            (0 (org-modern--tag)))))
